--- conflicted
+++ resolved
@@ -152,13 +152,6 @@
             for model_inputs, labels in pbar:
                 model_inputs = {k: v.to(device) for k, v in model_inputs.items()}
                 labels = labels.to(device)
-<<<<<<< HEAD
-                optimizer.zero_grad()
-                logits, *_ = model(**model_inputs)
-                loss = F.cross_entropy(logits, labels.squeeze(-1))
-                loss.backward()
-                optimizer.step()
-=======
                 with torch.cuda.amp.autocast():
                     logits, *_ = model(**model_inputs)
                     loss = F.cross_entropy(logits, labels.squeeze(-1))
@@ -166,7 +159,6 @@
                 scaler.step(optimizer)
                 scaler.update()
                 optimizer.zero_grad()
->>>>>>> e6229d7f
                 scheduler.step()
                 avg_loss.update(loss.item())
                 pbar.set_description(f'loss: {avg_loss.get_metric(): 0.4f}, '
