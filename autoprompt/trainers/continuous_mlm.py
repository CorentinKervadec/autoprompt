--- conflicted
+++ resolved
@@ -30,6 +30,11 @@
     if 'bitfit' in args['finetune_mode'] and 'layernorm' in args['finetune_mode']:
         raise ValueError('Cannot finetune both bitfit and layernorm due to overlapping '
                          'parameters.')
+    if args['finetune_mode']:
+        choices={'trigger', 'top-layer', 'bitfit', 'layernorm', 'adapter', 'calibration'}
+        for x in args['finetune_mode']:
+            if x not in choices:
+                raise ValueError(f'Unsupported finetune mode: {x}')
 
     # Default optimizer and kwargs
     optimizer = transformers.AdamW
@@ -77,8 +82,6 @@
                     'params': module.parameters(),
                     'lr': args['finetune_lr'] if args['finetune_lr'] else args['lr']
                 })
-<<<<<<< HEAD
-=======
     if 'calibration' in args['finetune_mode']:
         label_map = utils.load_label_map(args['label_map'])
         num_labels = len(list(label_map.keys()))
@@ -91,8 +94,15 @@
             'params': model.calibration_layer.parameters(),
             'lr': args['finetune_lr'] if args['finetune_lr'] else args['lr']
         })
-    logger.debug(f'Params: {params}')
->>>>>>> 5eceebd8
+    if 'adapter' in args['finetune_mode']:
+        for module in model.modules():
+            p = []
+            if isinstance(module, transformers.adapter_modeling.Adapter):
+                p.extend(module.parameters())
+            params.append({
+                'params': p,
+                'lr': args['finetune_lr'] if args['finetune_lr'] else args['lr']
+            })
 
     return optimizer(
         params,
@@ -113,6 +123,27 @@
         logger.info('Initializing model.')
         base_model = transformers.AutoModelForMaskedLM.from_pretrained(args['model_name'],
                                                                        config=self.config)
+        if 'adapter' in args['finetune_mode']:
+            logger.info('Adding adapter.')
+            assert isinstance(
+                base_model,
+                (
+                    transformers.BertPreTrainedModel,
+                    transformers.modeling_roberta.RobertaPreTrainedModel,
+                )
+            )
+            adapter_config = transformers.AdapterConfig.load(
+                'houlsby',
+                reduction_factor=args['reduction_factor'],
+            )
+            base_model.add_adapter(
+                'adapter',
+                adapter_type=transformers.AdapterType.text_task,
+                config=adapter_config,
+            )
+            base_model.train_adapter(['adapter'])
+            base_model.set_active_adapters(['adapter'])
+
         initial_trigger_ids = utils.get_initial_trigger_ids(args['initial_trigger'], self.tokenizer)
         if args['linear']:
             model = LinearComboMLM(
@@ -259,18 +290,34 @@
                             logger.info('Best performance so far.')
                             best_score = score
                             if self.distributed_config.world_size != -1:
-                                state_dict = model.module.state_dict()
+                                model_to_save = model.module
                             else:
-                                state_dict = model.state_dict()
+                                model_to_save = model
+
                             if self.distributed_config.is_main_process:
+                                state_dict = model_to_save.state_dict()
                                 torch.save(state_dict, ckpt_path)
                             self.tokenizer.save_pretrained(args['ckpt_dir'])
                             self.config.save_pretrained(args['ckpt_dir'])
-
+                            if 'adapter' in args['finetune_mode']:
+                                model_to_save.base_model.save_adapter(
+                                    args['ckpt_dir'],
+                                    adapter_name='adapter',
+                                )
             if os.path.exists(ckpt_path) and not args['skip_eval']:
                 logger.info('Restoring checkpoint.')
+                if self.distributed_config.world_size != -1:
+                    model_to_load = model.module
+                else:
+                    model_to_load = model
                 state_dict = torch.load(ckpt_path, map_location=self.distributed_config.device)
-                model.load_state_dict(state_dict)
+                model_to_load.load_state_dict(state_dict)
+                if 'adapter' in args['finetune_mode']:
+                    model_to_load.base_model.load_adapter(
+                        args['ckpt_dir'],
+                        adapter_type=transformers.AdapterType.text_task,
+                        config=adapter_config,
+                    )
 
         return model, best_score.item()
 
@@ -419,7 +466,6 @@
                         help='Decoding strategy for generative tasks. For more '
                              'details refer to the PET paper.')
     parser.add_argument('--finetune-mode', type=str, nargs='*',
-                        choices=['trigger', 'top-layer', 'bitfit', 'layernorm'],
                         help='Components of model to finetune (multiple can be specified). If '
                              'nothing is specified then all parameters will be tuned. '
                              'Options: '
@@ -452,6 +498,8 @@
     parser.add_argument('--finetune-lr', type=float, default=None,
                         help='Optional learning rate used when optimizing '
                              'non-trigger weights')
+    parser.add_argument('--reduction-factor', type=int, default=16,
+                        help='Reduction factor if using adapters')
     parser.add_argument('--disable-dropout', action='store_true',
                         help='Disable dropout during training.')
     parser.add_argument('--clip', type=float, default=None,
