--- conflicted
+++ resolved
@@ -46,7 +46,6 @@
         return padded_inputs, labels
 
 
-<<<<<<< HEAD
 # TODO(rloganiv): Better name? Consistency with other MLM datasets?
 def load_classification_dataset(
     fname,
@@ -138,18 +137,13 @@
     return model_inputs, new_label_id
 
 
-=======
->>>>>>> c7dac510
 def load_trigger_dataset(
     fname,
     templatizer,
     limit=None,
     train=False,
     preprocessor_key=None,
-<<<<<<< HEAD
     priming_dataset=None,
-=======
->>>>>>> c7dac510
 ):
     """
     Loads a MLM classification dataset.
@@ -414,12 +408,7 @@
         yield train_loader, dev_loader
 
 
-<<<<<<< HEAD
-# TODO(rloganiv): Maybe clean up usage of args here, to a more well-defined config.
-def load_datasets(args, templatizer, distributed_config, prime=False):
-=======
 def load_datasets(args, templatizer, distributed_config):
->>>>>>> c7dac510
     """Loads the training, dev and test datasets."""
     dataset_constructor = DATASET_CONSTRUCTORS[args['evaluation_strategy']]
     collator = Collator(pad_token_id=templatizer.pad_token_id)
